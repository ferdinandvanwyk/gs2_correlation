--- conflicted
+++ resolved
@@ -285,14 +285,9 @@
 
         self.nt_slices = int(self.nt/self.time_slice)
         self.t = self.t*self.amin/self.vth
-<<<<<<< HEAD
-        self.x = np.linspace(0, 2*np.pi/self.kx[1], self.nx)*self.rhoref
-        self.y = np.linspace(0, 2*np.pi/self.ky[1], self.ny)*self.rhoref \
-=======
         self.time_guess = self.time_guess*self.amin/self.vth
         self.x = np.linspace(0, 2*np.pi/self.kx[1], self.nx)*self.rho_ref
         self.y = np.linspace(0, 2*np.pi/self.ky[1], self.ny)*self.rho_ref \
->>>>>>> 061ba709
                              *np.tan(self.pitch_angle)
 
         self.field_to_complex()
